--- conflicted
+++ resolved
@@ -168,16 +168,11 @@
     }
 
     /// Launches a new debuggee process
-<<<<<<< HEAD
-    pub fn launch(path: &str) -> Result<(LinuxTarget, WaitStatus), Box<dyn std::error::Error>> {
-        let (pid, status) = unix::launch(CString::new(path)?)?;
-=======
     pub fn launch(
         path: impl AsRef<Path>,
     ) -> Result<(LinuxTarget, nix::sys::wait::WaitStatus), Box<dyn std::error::Error>> {
         use std::os::unix::ffi::OsStrExt;
         let (pid, status) = unix::launch(CString::new(path.as_ref().as_os_str().as_bytes())?)?;
->>>>>>> a052ba88
         let target = LinuxTarget::new(pid);
         target.kill_on_exit()?;
         Ok((target, status))
